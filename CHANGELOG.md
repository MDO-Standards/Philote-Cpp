# Changelog

All notable changes to this project will be documented in this file.

The format is based on [Keep a Changelog](https://keepachangelog.com/en/1.0.0/),
and this project adheres to [Semantic Versioning](https://semver.org/spec/v2.0.0.html).

## [Unreleased]

<<<<<<< HEAD
### Fixed
- Fixed missing discipline_client.h and discipline_server.h in CMake target_sources configuration
=======
### Added
- **Comprehensive implicit discipline test suite** (~2,600 lines of new tests)
  - Complete unit tests for ImplicitDiscipline, ImplicitClient, and ImplicitServer
  - Integration tests for end-to-end implicit discipline workflows
  - Error scenario tests covering boundary conditions and failure modes
  - Test coverage mirroring explicit discipline test patterns
  - Reuse of test helpers library (TestServerManager, test disciplines, utilities)

### Fixed
- **Fixed type validation in implicit server methods**
  - Added validation to ensure Array message type matches variable metadata type
  - ComputeResidualsImpl and ComputeResidualGradientsImpl now reject mismatched types
  - Returns INVALID_ARGUMENT error when type mismatch detected
- **Fixed Variable::CreateChunk to include type field**
  - Array messages now properly include variable type during gRPC transmission
  - Ensures type information flows correctly through client-server communication
- **Fixed ImplicitClient inheritance structure**
  - ImplicitClient now properly inherits from DisciplineClient
  - Enables reuse of base class methods (GetInfo, SetOptions, etc.)
- **Fixed duplicate library linker warnings**
  - Removed redundant PhiloteCpp links from test targets that already link PhiloteTestHelpers
  - PhiloteTestHelpers provides PhiloteCpp as a PUBLIC dependency
>>>>>>> 55e6cf9d

## [0.4.0] - 2025-10-30

### Added
- Comprehensive unit test suite using Google Test and Google Mock
  - Unit tests for discipline server, explicit discipline server, and implicit discipline server
  - Unit tests for discipline client and explicit client
  - Unit tests for variable handling, stream options, and set options
- **Extensive test coverage for explicit disciplines, clients, and servers** (~2,600 lines)
  - Reusable test helpers library with test discipline implementations (Paraboloid, MultiOutput, Vectorized, Error disciplines)
  - Comprehensive unit tests with mocks for ExplicitClient (36→524 lines) and ExplicitServer (74→587 lines)
  - End-to-end integration tests with real gRPC communication over localhost (450+ lines)
  - Error scenario and stress tests covering boundary conditions and failure modes (400+ lines)
  - TestServerManager utility for automatic server lifecycle management in integration tests
  - Variable creation helpers, assertion utilities, and data generators for test reusability
  - Test for RegisterServices() method verifying both discipline and explicit servers are registered
- Code coverage support in CMake build system
- CMake package configuration to support using Philote-Cpp as a subproject or installed library
- Installation support for headers and proto files
- Nullptr checks in discipline server to prevent crashes
- Documentation scaffolding using hdoc
- Philote logo added to README
- **Usage examples and limitations documentation in README**
  - Code examples for creating explicit disciplines, servers, and clients
  - Clear documentation that Compute() and ComputePartials() must be overridden
  - Explicit documentation of concurrency limitations

### Changed
- Reorganized project structure: moved headers to dedicated `include/` directory
- Split discipline header into separate components for better modularity
- Updated library API for parity with Python package
- Improved gRPC stub generation and dependency management
- **Refactored gRPC code generation to use build directory instead of source tree**
  - Generated files now created in `build/src/generated/` following CMake best practices
  - Created `cmake/GenerateGrpc.cmake` module for proto generation logic
  - Removed `src/generated/` directory from source tree
  - Updated all include paths to reference build directory
  - Added directory creation to support parallel builds
- **Simplified ExplicitDiscipline base class**
  - Removed default validation logic from Compute() and ComputePartials()
  - These methods now have no implementation and must be overridden by derived classes
  - Cleaner design aligning with intended usage pattern
- Updated copyright year to 2022-2025 in source files
- Cleaned up headers and removed unused code
- CI now builds gRPC targets first before building the rest of the project
- Removed unsupported concurrent RPC call tests to reflect actual library limitations

### Fixed
- Fixed error handling paths in implicit server for cases without errors
- Fixed getinfo bug that affected discipline metadata retrieval
- Fixed compiler warnings across the codebase
- Fixed duplicate library linker warnings (multiple instances)
- Fixed CMake verbatim directive that caused issues for some users
- Fixed example includes to properly reference headers in new include/ directory
- Fixed gRPC plugin symlink issues in CI
- Minor fix to protoc generation
- **Fixed Variable API usage throughout test suite**
  - Corrected element access from `.data()[i]` to `(i)` operator
  - Corrected shape access from `.shape()` to `.Shape()`
  - Fixed client metadata methods naming (`SetVariableMeta`, `SetPartialsMetaData`)
  - Added missing mock interface methods for complete gRPC stream testing
- **Fixed critical bugs in Array protocol and variable streaming** (39 test failures resolved)
  - Fixed Array end index to be inclusive (changed `set_end(size)` to `set_end(size-1)`)
  - Added Array Clear() calls to prevent data accumulation across Read() invocations
  - Fixed stream options initialization (set default chunk size to 1000 to prevent division by zero)
  - Fixed GetInfo() RPC signature to include `const` and `override` keywords
  - Fixed constructor pointer linking in ExplicitDiscipline to enable base RPC calls
  - Implemented template-based approach for RPC methods to support both mocks and real gRPC
  - Added input existence checks in ExplicitClient before accessing map
  - Fixed chunking off-by-one error in Variable::Send() (changed `end = start + chunk_size` to `end = start + chunk_size - 1`)
  - Updated test expectations to match corrected behavior

## [0.3.0] - 2023-11-09

### Added
- Flag to optionally build examples (`BUILD_EXAMPLES` CMake option)
- Citation section added to README
- Public Affairs (PA) clearance number added to banners

### Changed
- README file renamed to markdown format
- Modified source file banners with PA number
- Generated headers modified to support using Philote-Cpp as a subproject

### Fixed
- Fixed metadata bug in client
- Commented out unfinished mock test to avoid build issues

## [0.2.0] - 2023-10-03

### Added
- **Implicit discipline support** - full implementation of implicit disciplines
  - Implicit discipline client with `SolveResiduals()` and partials support
  - Implicit discipline server implementation
  - Implicit quadratic example demonstrating residual-based disciplines
- Rosenbrock function example (explicit discipline)
  - Both function evaluation and gradients
  - Client-server communication example
- Set options RPC for configuring disciplines at runtime
- Unit testing framework activated on CI
- Variable segment and chunk handling with comprehensive tests

### Changed
- Cleaned up for loops in both explicit and implicit disciplines
- Added const references where appropriate for better performance
- Updated implicit discipline metadata handling
- Improved CI configuration with full test matrix
- Updated CMake version requirements for CI

### Fixed
- Fixed variable sending and chunking issues
- Fixed client array chunk/send functionality
- Fixed assign chunk operations
- Fixed residual gradients function
- Fixed solve residuals call
- Fixed implicit declare partials
- Fixed segment function
- Fixed call to deprecated protobuf field
- Fixed various warnings in the codebase
- Corrected variable tests and segment tests
- Changed empty check implementation

## [0.1.0] - 2023-08-22

### Added
- Initial implementation of Philote-Cpp C++ bindings
- Explicit discipline support
  - Discipline client for connecting to remote disciplines
  - Discipline server for hosting disciplines
  - Explicit discipline base classes
- Variable class for data transmission
- Partials (gradients) support
- Compute partials functionality
- Basic examples demonstrating usage
- gRPC-based communication infrastructure
- CMake build system
- CI/CD pipeline with GitHub Actions
- Apache 2.0 license

[Unreleased]: https://github.com/MDO-Standards/Philote-Cpp/compare/v0.4.0...develop
[0.4.0]: https://github.com/MDO-Standards/Philote-Cpp/compare/v0.3.0...v0.4.0
[0.3.0]: https://github.com/MDO-Standards/Philote-Cpp/compare/v0.2.0...v0.3.0
[0.2.0]: https://github.com/MDO-Standards/Philote-Cpp/compare/v0.1.0...v0.2.0
[0.1.0]: https://github.com/MDO-Standards/Philote-Cpp/releases/tag/v0.1.0<|MERGE_RESOLUTION|>--- conflicted
+++ resolved
@@ -7,10 +7,6 @@
 
 ## [Unreleased]
 
-<<<<<<< HEAD
-### Fixed
-- Fixed missing discipline_client.h and discipline_server.h in CMake target_sources configuration
-=======
 ### Added
 - **Comprehensive implicit discipline test suite** (~2,600 lines of new tests)
   - Complete unit tests for ImplicitDiscipline, ImplicitClient, and ImplicitServer
@@ -33,7 +29,7 @@
 - **Fixed duplicate library linker warnings**
   - Removed redundant PhiloteCpp links from test targets that already link PhiloteTestHelpers
   - PhiloteTestHelpers provides PhiloteCpp as a PUBLIC dependency
->>>>>>> 55e6cf9d
+- Fixed missing discipline_client.h and discipline_server.h in CMake target_sources configuration
 
 ## [0.4.0] - 2025-10-30
 
